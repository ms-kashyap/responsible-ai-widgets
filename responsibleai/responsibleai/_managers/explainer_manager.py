--- conflicted
+++ resolved
@@ -330,15 +330,6 @@
         # create the ExplainerManager without any properties using the __new__
         # function, similar to pickle
         inst = ExplainerManager.__new__(ExplainerManager)
-<<<<<<< HEAD
-=======
-        top_dir = Path(path)
-        explanation_path = top_dir / ManagerNames.EXPLAINER
-        if explanation_path.exists():
-            explanation = load_explanation(explanation_path)
-            inst.__dict__[EXPLANATION] = explanation
-        inst.__dict__['_' + MODEL] = rai_insights.model
->>>>>>> edc8ddd2
 
         all_cf_dirs = DirectoryManager.list_sub_directories(path)
         directory_manager = DirectoryManager(
@@ -350,18 +341,14 @@
             meta = meta_file.read()
         meta = json.loads(meta)
         inst.__dict__['_' + IS_RUN] = meta[IS_RUN]
-<<<<<<< HEAD
 
         explanation_path = data_directory / ManagerNames.EXPLAINER
         if explanation_path.exists():
             explanation = load_explanation(explanation_path)
             inst.__dict__[EXPLANATION] = explanation
 
-        inst.__dict__['_' + MODEL] = model_analysis.model
-        inst.__dict__['_' + CLASSES] = model_analysis._classes
-=======
+        inst.__dict__['_' + MODEL] = rai_insights.model
         inst.__dict__['_' + CLASSES] = rai_insights._classes
->>>>>>> edc8ddd2
         inst.__dict__['_' + CATEGORICAL_FEATURES] = \
             rai_insights.categorical_features
         target_column = rai_insights.target_column
